--- conflicted
+++ resolved
@@ -2,10 +2,7 @@
 rvm:
   - "2.1"
   - "2.2"
-<<<<<<< HEAD
-=======
   - "2.3"
->>>>>>> 6364df25
   - "rbx-2"
 before_script:
   - psql -c 'create database "que-test"' -U postgres
