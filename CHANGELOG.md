<<<<<<< HEAD
### 1.0.0 (Unreleased)

*   **A schema upgrade to version 4 will be required for this release.** See [the migration doc](https://github.com/chanks/que/blob/master/docs/migrating.md) for information if you're upgrading from a previous release.

*   Que's implementation has been changed from one in which worker threads hold their own PG connections and lock their own jobs to one in which a single thread (and PG connection) locks jobs through LISTEN/NOTIFY and batch polling, and passes jobs along to worker threads. This has many benefits, including:

    *   Individual workers no longer need to monopolize their own (possibly idle) connections while working jobs, so Ruby processes may require many fewer Postgres connections.

    *   PgBouncer can be used for workers' connections (though not for the connection used to lock and listen for jobs).

    *   Jobs queued for immediate processing can be actively distributed to workers with LISTEN/NOTIFY, which is more efficient than repeatedly polling for new jobs.

    *   When polling is necessary (to pick up jobs that are scheduled for the future or that need to be retried due to errors), jobs can be locked in batches, rather than one at a time.

*   Other features introduced in this version include:

    *   `Que.connection_proc=` has been added, to allow for the easy integration of custom connection pools.

    *   `Que.job_states` returns a list of locked jobs and the hostname/pid of the Ruby processes that have locked them.

*   In keeping with semantic versioning, the major version is being bumped since the new implementation requires some backwards-incompatible changes. These changes include:

    *   JRuby support has been dropped. It will be reintroduced when the jruby-pg gem [fully supports PG::Connection#wait_for_notify](https://github.com/headius/jruby-pg/issues/13).

    *   `Que.wake_interval`, `Que.wake_interval=`, `Que.wake!`, `Que.wake_all!`, `Que.worker_count` and `Que.worker_count=` are not usable under the new implementation, and so have been removed.

    *   It is no longer possible to run Que through a single PG connection. A connection pool with a size of at least 2 is required.

    *   `Que.worker_states` has been removed, as it is no longer possible to inspect the Postgres connection that is working each job. Its functionality has been partially replaced with `Que.job_states`.

    *   Features deprecated in 0.7.0 have been removed.
=======
### 0.10.0 (2015-03-18)

*   When working jobs via the rake task, Rails applications are now eager-loaded if present, to avoid problems with multithreading and autoloading. (#96) (hmarr)

*   The que:work rake task now uses whatever logger Que is configured to use normally, rather than forcing the use of STDOUT. (#95)

*   Add Que.transaction() helper method, to aid in transaction management in migrations or when the user's ORM doesn't provide one. (#81)

### 0.9.2 (2015-02-05)

*   Fix a bug wherein the at_exit hook in the railtie wasn't waiting for jobs to finish before exiting.

*   Fix a bug wherein the que:work rake task wasn't waiting for jobs to finish before exiting. (#85) (tycooon)

### 0.9.1 (2015-01-11)

*   Use now() rather than 'now' when inserting jobs, to avoid using an old value as the default run_at in prepared statements. (#74) (bgentry)

### 0.9.0 (2014-12-16)

*   The error_handler callable is now be passed two objects, the error and the job that raised it. If your current error_handler is a proc, as recommended in the docs, you shouldn't need to make any code changes, unless you want to use the job in your error handling. If your error_handler is a lambda, or another callable with a strict arity requirement, you'll want to change it before upgrading. (#69) (statianzo)

### 0.8.2 (2014-10-12)

*   Fix errors raised during rollbacks in the ActiveRecord adapter, which remained silent until Rails 4.2. (#64, #65) (Strech)

### 0.8.1 (2014-07-28)

*   Fix regression introduced in the `que:work` rake task by the `mode` / `worker_count` disentangling in 0.8.0. (#50)
>>>>>>> 2f97fdb6

### 0.8.0 (2014-07-12)

*   A callable can now be set as the logger, like `Que.logger = proc { MyLogger.new }`. Que uses this in its Railtie for cleaner initialization, but it is also available for public use.

*   `Que.mode=` and `Que.worker_count=` now function independently. That is, setting the worker_count to a nonzero number no longer sets mode = :async (triggering the pool to start working jobs), and setting it to zero no longer sets mode = :off. Similarly, setting the mode to :async no longer sets the worker_count to 4 from 0, and setting the mode to :off no longer sets the worker_count to 0. This behavior was changed because it was interfering with configuration during initialization of Rails applications, and because it was unexpected. (#47)

*   Fixed a similar bug wherein setting a wake_interval during application startup would break worker awakening after the process was forked.

### 0.7.3 (2014-05-19)

*   When mode = :sync, don't touch the database at all when running jobs inline. Needed for ActiveJob compatibility (#46).

### 0.7.2 (2014-05-18)

*   Fix issue wherein intermittent worker wakeups would not work after forking (#44).
>>>>>>> master

### 0.7.1 (2014-04-29)

*   Fix errors with prepared statements when ActiveRecord reconnects to the database. (dvrensk)

*   Don't use prepared statements when inside a transaction. This negates the risk of a prepared statement error harming the entire transaction. The query that benefits the most from preparation is the job-lock CTE, which is never run in a transaction, so the performance impact should be negligible.

### 0.7.0 (2014-04-09)

*   `JobClass.queue(*args)` has been deprecated and will be removed in version 1.0.0. Please use `JobClass.enqueue(*args)` instead.

*   The `@default_priority` and `@default_run_at` variables have been deprecated and will be removed in version 1.0.0. Please use `@priority` and `@run_at` instead, respectively.

*   Log lines now include the process pid - its omission in the previous release was an oversight.

*   The [Pond gem](https://github.com/chanks/pond) is now supported as a connection. It is very similar to the ConnectionPool gem, but creates connections lazily and is dynamically resizable.

### 0.6.0 (2014-02-04)

*   **A schema upgrade to version 3 is required for this release.** See [the migration doc](https://github.com/chanks/que/blob/master/docs/migrating.md) for information if you're upgrading from a previous release.

*   You can now run a job's logic directly (without enqueueing it) like `MyJob.run(arg1, arg2, :other_arg => arg3)`. This is useful when a job class encapsulates logic that you want to invoke without involving the entire queue.

*   You can now check the current version of Que's database schema with `Que.db_version`.

*   The method for enqueuing a job has been renamed from `MyJob.queue` to `MyJob.enqueue`, since we were beginning to use the word 'queue' in a LOT of places. `MyJob.queue` still works, but it may be removed at some point.

*   The variables for setting the defaults for a given job class have been changed from `@default_priority` to `@priority` and `@default_run_at` to `@run_at`. The old variables still work, but like `Job.queue`, they may be removed at some point.

*   Log lines now include the machine's hostname, since a pid alone may not uniquely identify a process.

*   Multiple queues are now supported. See [the docs](https://github.com/chanks/que/blob/master/docs/multiple_queues.md) for details. (chanks, joevandyk)

*   Rubinius 2.2 is now supported. (brixen)

*   Job classes may now define their own logic for determining the retry interval when a job raises an error. See [error handling](https://github.com/chanks/que/blob/master/docs/error_handling.md) for more information.

### 0.5.0 (2014-01-14)

*   When running a worker pool inside your web process on ActiveRecord, Que will now wake a worker once a transaction containing a queued job is committed. (joevandyk, chanks)

*   The `que:work` rake task now has a default wake_interval of 0.1 seconds, since it relies exclusively on polling to pick up jobs. You can set a QUE_WAKE_INTERVAL environment variable to change this. The environment variable to set a size for the worker pool in the rake task has also been changed from WORKER_COUNT to QUE_WORKER_COUNT.

*   Officially support Ruby 1.9.3. Note that due to the Thread#kill problems (see "Remove Que.stop!" below) there's a danger of data corruption when running under 1.9, though.

*   The default priority for jobs is now 100 (it was 1 before). Like always (and like delayed_job), a lower priority means it's more important. You can migrate the schema version to 2 to set the new default value on the que_jobs table, though it's only necessary if you're doing your own INSERTs - if you use `MyJob.queue`, it's already taken care of.

*   Added a migration system to make it easier to change the schema when updating Que. You can now write, for example, `Que.migrate!(:version => 2)` in your migrations. Migrations are run transactionally.

*   The logging format has changed to be more easily machine-readable. You can also now customize the logging format by assigning a callable to Que.log_formatter=. See the new doc on [logging](https://github.com/chanks/que/blob/master/docs/logging.md)) for details. The default logger level is INFO - for less critical information (such as when no jobs were found to be available or when a job-lock race condition has been detected and avoided) you can set the QUE_LOG_LEVEL environment variable to DEBUG.

*   MultiJson is now a soft dependency. Que will use it if it is available, but it is not required.

*   Remove Que.stop!.

    Using Thread#raise to kill workers is a bad idea - the results are unpredictable and nearly impossible to spec reliably. Its purpose was to prevent premature commits in ActiveRecord/Sequel when a thread is killed during shutdown, but it's possible to detect that situation on Ruby 2.0+, so this is really better handled by the ORMs directly. See the pull requests for [Sequel](https://github.com/jeremyevans/sequel/pull/752) and [ActiveRecord](https://github.com/rails/rails/pull/13656).

    Now, when a process exits, if the worker pool is running (whether in a rake task or in a web process) the exit will be stalled until all workers have finished their current jobs. If you have long-running jobs, this may take a long time. If you need the process to exit immediately, you can SIGKILL without any threat of commiting prematurely.

### 0.4.0 (2014-01-05)

*   Que.wake_all! was added, as a simple way to wake up all workers in the pool.

*   Que.sleep_period was renamed to the more descriptive Que.wake_interval.

*   When queueing a job, Que will wait until the current transaction commits and then wake a background worker, if possible. This allows newly queued jobs to be started immediately instead of waiting for a worker to wake up and poll, which may be up to `Que.wake_interval` seconds.

    This feature currently only works with Sequel, since there doesn't seem to be a clean way to do it on ActiveRecord (if anyone can figure one out, please let me know). Note that if you're using ActiveRecord, you can always manually trigger a single worker to wake up and check for work by manually calling Que.wake! after your transaction completes.

*   Add Que.job_stats, which queries the database and returns statistics on the different job classes - for each class, how many are queued, how many are currently being worked, what is the highest error_count, and so on.

*   Add Que.worker_states, which queries the database and returns all currently-locked jobs and info on their workers' connections - what and when was the last query they ran, are they waiting on locks, and so on.

*   Have Que only clear advisory locks that it has taken when locking jobs, and not touch any that may have been taken by other code using the same connection.

*   Add Que.worker_count, to retrieve the current number of workers in the pool of the current process.

*   Much more internal cleanup.

### 0.3.0 (2013-12-21)

*   Add Que.stop!, which immediately kills all jobs being worked in the process.

    This can leave database connections and such in an unpredictable state, and so should only be used when the process is exiting.

*   Use Que.stop! to safely handle processes that exit while Que is running.

    Previously, a job that was in the middle of a transaction when the process was killed with SIGINT or SIGTERM would have had its work committed prematurely.

*   Clean up internals and hammer out several race conditions.

### 0.2.0 (2013-11-30)

*   Officially support JRuby 1.7.5+. Earlier versions may work.

    JRuby support requires the use of the `jruby-pg` gem, though that gem seems to currently be incompatible with ActiveRecord, so the ActiveRecord adapter specs don't pass (or even run). It works fine with Sequel and the other adapters, though.

*   Officially support Rubinius 2.1.1+. Earlier versions may work.

*   Use `multi_json` so we always use the fastest JSON parser available. (BukhariH)

*   :sync mode now ignores scheduled jobs (jobs queued with a specific run_at).

### 0.1.0 (2013-11-18)

*   Initial public release, after a test-driven rewrite.

    Officially support Ruby 2.0.0 and Postgres 9.2+.

    Also support ActiveRecord and bare PG::Connections, in or out of a ConnectionPool.

    Added a Railtie for easier setup with Rails, as well as a migration generator.

### 0.0.1 (2013-11-07)

*   Copy-pasted from an app of mine. Very Sequel-specific. Nobody look at it, let's pretend it never happened.<|MERGE_RESOLUTION|>--- conflicted
+++ resolved
@@ -1,4 +1,3 @@
-<<<<<<< HEAD
 ### 1.0.0 (Unreleased)
 
 *   **A schema upgrade to version 4 will be required for this release.** See [the migration doc](https://github.com/chanks/que/blob/master/docs/migrating.md) for information if you're upgrading from a previous release.
@@ -29,8 +28,8 @@
 
     *   `Que.worker_states` has been removed, as it is no longer possible to inspect the Postgres connection that is working each job. Its functionality has been partially replaced with `Que.job_states`.
 
-    *   Features deprecated in 0.7.0 have been removed.
-=======
+    *   Features marked as deprecated in the previous release have been removed.
+
 ### 0.10.0 (2015-03-18)
 
 *   When working jobs via the rake task, Rails applications are now eager-loaded if present, to avoid problems with multithreading and autoloading. (#96) (hmarr)
@@ -60,7 +59,6 @@
 ### 0.8.1 (2014-07-28)
 
 *   Fix regression introduced in the `que:work` rake task by the `mode` / `worker_count` disentangling in 0.8.0. (#50)
->>>>>>> 2f97fdb6
 
 ### 0.8.0 (2014-07-12)
 
@@ -77,7 +75,6 @@
 ### 0.7.2 (2014-05-18)
 
 *   Fix issue wherein intermittent worker wakeups would not work after forking (#44).
->>>>>>> master
 
 ### 0.7.1 (2014-04-29)
 
