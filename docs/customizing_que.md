--- conflicted
+++ resolved
@@ -2,59 +2,6 @@
 
 One of Que's goals to be easily extensible and hackable (and if anyone has any suggestions on ways to accomplish that, please [open an issue](https://github.com/chanks/que/issues)). This document is meant to demonstrate some of the ways Que can be used to accomplish different tasks that it's not already designed for.
 
-<<<<<<< HEAD
-=======
-Some of these features may be moved into core Que at some point, depending on how commonly useful they are.
-
-### Recurring Jobs
-
-Que's support for scheduling jobs makes it easy to implement reliable recurring jobs. For example, suppose you want to run a job every hour that processes the users created in that time:
-
-```ruby
-class CronJob < Que::Job
-  # Default repetition interval in seconds. Can be overridden in
-  # subclasses. Can use 1.minute if using Rails.
-  INTERVAL = 60
-
-  attr_reader :start_at, :end_at, :run_again_at, :time_range
-
-  def _run
-    args = attrs[:args].first
-    @start_at, @end_at = Time.at(args.delete('start_at')), Time.at(args.delete('end_at'))
-    @run_again_at = @end_at + self.class::INTERVAL
-    @time_range = @start_at...@end_at
-
-    super
-
-    args['start_at'] = @end_at.to_f
-    args['end_at']   = @run_again_at.to_f
-    self.class.enqueue(args, run_at: @run_again_at)
-  end
-end
-
-class MyCronJob < CronJob
-  INTERVAL = 3600
-
-  def run(args)
-    User.where(created_at: time_range).each { ... }
-  end
-end
-
-# To enqueue:
-tf = Time.now
-t0 = Time.now - 3600
-MyCronJob.enqueue :start_at => t0.to_f, :end_at => tf.to_f
-```
-
-Note that instead of using Time.now in our database query, and requeueing the job at 1.hour.from_now, we use job arguments to track start and end times. This lets us correct for delays in running the job. Suppose that there's a backlog of priority jobs, or that the worker briefly goes down, and this job, which was supposed to run at 11:00 a.m. isn't run until 11:05 a.m. A lazier implementation would look for users created after 1.hour.ago, and miss those that signed up between 10:00 a.m. and 10:05 a.m.
-
-This also compensates for clock drift. `Time.now` on one of your application servers may not match `Time.now` on another application server may not match `now()` on your database server. The best way to stay reliable is have a single authoritative source on what the current time is, and your best source for authoritative information is always your database (this is why Que uses Postgres' `now()` function when locking jobs, by the way).
-
-Note also the use of the triple-dot range, which results in a query like `SELECT "users".* FROM "users" WHERE ("users"."created_at" >= '2014-01-08 10:00:00.000000' AND "users"."created_at" < '2014-01-08 11:00:00.000000')` instead of a BETWEEN condition. This ensures that a user created at 11:00 am exactly isn't processed twice, by the jobs starting at both 10 am and 11 am.
-
-Finally, by passing both the start and end times for the period to be processed, and only using the interval to calculate the period for the following job, we make it easy to change the interval at which the job runs, without the risk of missing or double-processing any users.
-
->>>>>>> f95aec38
 ### DelayedJob-style Jobs
 
 DelayedJob offers a simple API for delaying methods to objects:
@@ -143,18 +90,19 @@
 
 Alternately, if you want a more foolproof solution and you're not scared of PostgreSQL, you can use a trigger:
 
-<<<<<<< HEAD
-    CREATE FUNCTION please_save_my_job()
-    RETURNS trigger
-    LANGUAGE plpgsql
-    AS $$
-      BEGIN
-        INSERT INTO finished_jobs SELECT (OLD).*;
-        RETURN OLD;
-      END;
-    $$;
+```sql
+CREATE FUNCTION please_save_my_job()
+RETURNS trigger
+LANGUAGE plpgsql
+AS $$
+  BEGIN
+    INSERT INTO finished_jobs SELECT (OLD).*;
+    RETURN OLD;
+  END;
+$$;
 
-    CREATE TRIGGER keep_all_my_old_jobs BEFORE DELETE ON que_jobs FOR EACH ROW EXECUTE PROCEDURE please_save_my_job();
+CREATE TRIGGER keep_all_my_old_jobs BEFORE DELETE ON que_jobs FOR EACH ROW EXECUTE PROCEDURE please_save_my_job();
+```
 
 ### Additional Job Information
 
@@ -178,20 +126,6 @@
     end
 
 This is useful if you want to make sure that, for example, widgets aren't deleted before they've been processed. Remember that it may or may not be a good idea to index the widget_id column, depending on your use case.
-=======
-```sql
-CREATE FUNCTION please_save_my_job()
-RETURNS trigger
-LANGUAGE plpgsql
-AS $$
-  BEGIN
-    INSERT INTO finished_jobs SELECT (OLD).*;
-    RETURN OLD;
-  END;
-$$;
-
-CREATE TRIGGER keep_all_my_old_jobs BEFORE DELETE ON que_jobs FOR EACH ROW EXECUTE PROCEDURE please_save_my_job();
-```
 
 ### Not Retrying Certain Failed Jobs
 
@@ -211,18 +145,17 @@
     sql = <<-SQL
       WITH failed AS (
         DELETE
-        FROM   que_jobs
-        WHERE  queue    = $1::text
-        AND    priority = $2::smallint
-        AND    run_at   = $3::timestamptz
-        AND    job_id   = $4::bigint
+        FROM  que_jobs
+        WHERE priority = $1::smallint
+        AND   run_at   = $2::timestamptz
+        AND   job_id   = $3::bigint
         RETURNING *
       )
       INSERT INTO failed_jobs
         SELECT * FROM failed;
     SQL
 
-    Que.execute sql, @attrs.values_at(:queue, :priority, :run_at, :job_id)
+    Que.execute sql, @attrs.values_at(:priority, :run_at, :job_id)
 
     raise # Reraises caught error.
   end
@@ -236,5 +169,4 @@
     # failed_jobs table and not retried.
   end
 end
-```
->>>>>>> f95aec38
+```