<<<<<<< HEAD
require 'forwardable'
require 'socket' # For Socket.gethostname
=======
# frozen_string_literal: true

require 'socket' # For hostname
>>>>>>> 6364df25

module Que
  class Error < StandardError; end

  require_relative 'que/config'
  require_relative 'que/connection_pool'
  require_relative 'que/job'
  require_relative 'que/job_queue'
  require_relative 'que/locker'
  require_relative 'que/migrations'
  require_relative 'que/recurring_job'
  require_relative 'que/result_queue'
  require_relative 'que/sql'
  require_relative 'que/version'
  require_relative 'que/worker'

  class << self
    extend Forwardable

    # Copy some commonly-used methods here, for convenience.
    def_delegators :pool, :execute, :checkout, :in_transaction?
    def_delegators Job, :enqueue
    def_delegators Migrations, :db_version, :migrate!

    def clear!
      execute "DELETE FROM que_jobs"
    end

    def job_stats
      execute :job_stats
    end

    def job_states
      execute :job_states
    end

    # Have to support create! and drop! for old migrations. They just created
    # and dropped the bare table.
    def create!
      migrate! version: 1
    end

    def drop!
      migrate! version: 0
    end

    def log(level: :info, **data)
      data = {lib: :que, hostname: Socket.gethostname, pid: Process.pid, thread: Thread.current.object_id}.merge(data)

      if l = logger
        begin
          if output = log_formatter.call(data)
            l.send level, output
          end
        rescue => e
          l.error "Error raised from Que.log_formatter proc: #{e.class}: #{e.message}\n#{e.backtrace}"
        end
      end
    end

    # A helper method to manage transactions, used mainly by the migration
    # system. It's available for general use, but if you're using an ORM that
    # provides its own transaction helper, be sure to use that instead, or the
    # two may interfere with one another.
    def transaction
      pool.checkout do
        if pool.in_transaction?
          yield
        else
          begin
            execute "BEGIN"
            yield
          rescue => error
            raise
          ensure
            # Handle a raised error or a killed thread.
            if error || Thread.current.status == 'aborting'
              execute "ROLLBACK"
            else
              execute "COMMIT"
            end
          end
        end
      end
    end
  end
end<|MERGE_RESOLUTION|>--- conflicted
+++ resolved
@@ -1,11 +1,7 @@
-<<<<<<< HEAD
+# frozen_string_literal: true
+
 require 'forwardable'
 require 'socket' # For Socket.gethostname
-=======
-# frozen_string_literal: true
-
-require 'socket' # For hostname
->>>>>>> 6364df25
 
 module Que
   class Error < StandardError; end
