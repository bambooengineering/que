# frozen_string_literal: true

module Que
  module ActiveRecord
    class << self
      def active_rails_executor?
        defined?(::Rails.application.executor) && ::Rails.application.executor.active?
      end

      def wrap_in_rails_executor(&block)
        if defined?(::Rails.application.executor)
          ::Rails.application.executor.wrap(&block)
        else
          yield
        end
      end
    end

    module Connection
      class << self
        private

        # Check out a PG::Connection object from ActiveRecord's pool.
        def checkout
          # Use Rails' executor (if present) to make sure that the connection
          # we're using isn't taken from us while the block runs. See
          # https://github.com/que-rb/que/issues/166#issuecomment-274218910
          Que::ActiveRecord.wrap_in_rails_executor do
            ::ActiveRecord::Base.connection_pool.with_connection do |conn|
               yield conn.raw_connection
            end
          end
        end
      end

      module JobMiddleware
        class << self
          def call(job)
<<<<<<< HEAD
            yield

            # ActiveRecord will check out connections to the current thread when
            # queries are executed and not return them to the pool until
            # explicitly requested to. I'm not wild about this API design, and
            # it doesn't pose a problem for the typical case of workers using a
            # single PG connection (since we ensure that connection is checked
            # in and checked out responsibly), but since ActiveRecord supports
            # connections to multiple databases, it's easy for people using that
            # feature to unknowingly leak connections to other databases. So,
            # take the additional step of telling ActiveRecord to check in all
            # of the current thread's connections after each job is run.
            return if job.class.resolve_que_setting(:run_synchronously)
            if ::ActiveRecord.version >= Gem::Version.new('7.1')
              ::ActiveRecord::Base.connection_handler.clear_active_connections!(:all)
            else
              ::ActiveRecord::Base.clear_active_connections!
            end
=======
            # Use Rails' executor (if present) to make sure that the connection
            # used by the job isn't returned to the pool prematurely. See
            # https://github.com/que-rb/que/issues/411
            Que::ActiveRecord.wrap_in_rails_executor do
              yield
            end

            clear_active_connections_if_needed!(job)
          end

          private

          # ActiveRecord will check out connections to the current thread when
          # queries are executed and not return them to the pool until
          # explicitly requested to. I'm not wild about this API design, and
          # it doesn't pose a problem for the typical case of workers using a
          # single PG connection (since we ensure that connection is checked
          # in and checked out responsibly), but since ActiveRecord supports
          # connections to multiple databases, it's easy for people using that
          # feature to unknowingly leak connections to other databases. So,
          # take the additional step of telling ActiveRecord to check in all
          # of the current thread's connections after each job is run.
          def clear_active_connections_if_needed!(job)
            # don't clean in synchronous mode
            # see https://github.com/que-rb/que/pull/393
            return if job.class.resolve_que_setting(:run_synchronously)

            # don't clear connections in nested jobs executed synchronously
            # i.e. while we're still inside of the rails executor
            # see https://github.com/que-rb/que/pull/412#issuecomment-2194412783
            return if Que::ActiveRecord.active_rails_executor?

            ::ActiveRecord::Base.clear_active_connections!
>>>>>>> ea71a078
          end
        end
      end
    end
  end
end<|MERGE_RESOLUTION|>--- conflicted
+++ resolved
@@ -36,26 +36,6 @@
       module JobMiddleware
         class << self
           def call(job)
-<<<<<<< HEAD
-            yield
-
-            # ActiveRecord will check out connections to the current thread when
-            # queries are executed and not return them to the pool until
-            # explicitly requested to. I'm not wild about this API design, and
-            # it doesn't pose a problem for the typical case of workers using a
-            # single PG connection (since we ensure that connection is checked
-            # in and checked out responsibly), but since ActiveRecord supports
-            # connections to multiple databases, it's easy for people using that
-            # feature to unknowingly leak connections to other databases. So,
-            # take the additional step of telling ActiveRecord to check in all
-            # of the current thread's connections after each job is run.
-            return if job.class.resolve_que_setting(:run_synchronously)
-            if ::ActiveRecord.version >= Gem::Version.new('7.1')
-              ::ActiveRecord::Base.connection_handler.clear_active_connections!(:all)
-            else
-              ::ActiveRecord::Base.clear_active_connections!
-            end
-=======
             # Use Rails' executor (if present) to make sure that the connection
             # used by the job isn't returned to the pool prematurely. See
             # https://github.com/que-rb/que/issues/411
@@ -88,8 +68,11 @@
             # see https://github.com/que-rb/que/pull/412#issuecomment-2194412783
             return if Que::ActiveRecord.active_rails_executor?
 
-            ::ActiveRecord::Base.clear_active_connections!
->>>>>>> ea71a078
+            if ::ActiveRecord.version >= Gem::Version.new('7.1')
+              ::ActiveRecord::Base.connection_handler.clear_active_connections!(:all)
+            else
+              ::ActiveRecord::Base.clear_active_connections!
+            end
           end
         end
       end
