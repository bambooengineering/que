--- conflicted
+++ resolved
@@ -9,7 +9,6 @@
   it_behaves_like "a Que adapter"
 
   it "should use the same connection that Sequel does" do
-<<<<<<< HEAD
     pending
 
     # begin
@@ -20,49 +19,13 @@
     #     end
     #   end
 
-    #   SequelJob.queue
+    #   SequelJob.enqueue
     #   Que::Job.work
 
     #   $pid1.should == $pid2
     # ensure
     #   $pid1 = $pid2 = nil
     # end
-=======
-    begin
-      class SequelJob < Que::Job
-        def run
-          $pid1 = Integer(Que.execute("select pg_backend_pid()").first['pg_backend_pid'])
-          $pid2 = Integer(SEQUEL_ADAPTER_DB['select pg_backend_pid()'].get)
-        end
-      end
-
-      SequelJob.enqueue
-      Que::Job.work
-
-      $pid1.should == $pid2
-    ensure
-      $pid1 = $pid2 = nil
-    end
-  end
-
-  it "should wake up a Worker after queueing a job in async mode, waiting for a transaction to commit if necessary" do
-    Que.mode = :async
-    sleep_until { Que::Worker.workers.all? &:sleeping? }
-
-    # Wakes a worker immediately when not in a transaction.
-    Que::Job.enqueue
-    sleep_until { Que::Worker.workers.all?(&:sleeping?) && DB[:que_jobs].empty? }
-
-    SEQUEL_ADAPTER_DB.transaction do
-      Que::Job.enqueue
-      Que::Worker.workers.each { |worker| worker.should be_sleeping }
-    end
-    sleep_until { Que::Worker.workers.all?(&:sleeping?) && DB[:que_jobs].empty? }
-
-    # Do nothing when queueing with a specific :run_at.
-    BlockJob.enqueue :run_at => Time.now
-    Que::Worker.workers.each { |worker| worker.should be_sleeping }
->>>>>>> 26cffc8d
   end
 
   it "should be able to tell when it's in a Sequel transaction" do
